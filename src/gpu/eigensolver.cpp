#include <complex>
#include <cstddef>
#include <functional>
#include <limits>
#include <memory>
#include <utility>
#include <cassert>
#include "bipp/bipp.h"
#include "bipp/config.h"
#include "context_internal.hpp"
#include "gpu/kernels//copy_at_indices.hpp"
#include "gpu/util/blas_api.hpp"
#include "gpu/util/runtime_api.hpp"
#include "gpu/util/solver_api.hpp"
#include "memory/buffer.hpp"

namespace bipp {
namespace gpu {

template <typename T>
auto eigh(ContextInternal& ctx, std::size_t m, std::size_t nEig, const api::ComplexType<T>* a,
<<<<<<< HEAD
          std::size_t lda, const api::ComplexType<T>* b, std::size_t ldb, const char range,
          std::size_t* nEigOut, T* d, api::ComplexType<T>* v, std::size_t ldv) -> void {

=======
          std::size_t lda, const api::ComplexType<T>* b, std::size_t ldb, T* d,
          api::ComplexType<T>* v, std::size_t ldv) -> void {
>>>>>>> d6be9e96
  // TODO: add fill mode
  using ComplexType = api::ComplexType<T>;
  using ScalarType = T;
  auto& queue = ctx.gpu_queue();

<<<<<<< HEAD
  auto aBuffer = queue.create_device_buffer<ComplexType>(m * m);  // Matrix A
  auto dBuffer = queue.create_device_buffer<T>(m);                // Matrix D
=======
  auto aBuffer = queue.create_device_buffer<ComplexType>(m * m);
  auto dBuffer = queue.create_device_buffer<T>(m);
>>>>>>> d6be9e96


<<<<<<< HEAD
  // compute eigenvalues
  eigensolver::solve(ctx, 'V', range, 'L', m, aBuffer.get(), m, std::numeric_limits<T>::epsilon(),
                     std::numeric_limits<T>::max(), 1, m, &hMeig, dBuffer.get());
=======
  auto aHostBuffer = queue.create_pinned_buffer<ComplexType>(m * m);
  gpu::api::memcpy_2d_async(aHostBuffer.get(), m * sizeof(gpu::api::ComplexType<T>), a,
                            lda * sizeof(gpu::api::ComplexType<T>),
                            m * sizeof(gpu::api::ComplexType<T>), m,
                            gpu::api::flag::MemcpyDeviceToHost, queue.stream());
>>>>>>> d6be9e96

  queue.sync();

  auto aHostPtr = aHostBuffer.get();

  // flag working coloumns / rows
  std::vector<short> nonZeroIndexFlag(m, 0);
  for (std::size_t col = 0; col < m; ++col) {
    for (std::size_t row = col; row < m; ++row) {
      const auto val =  aHostPtr[col * m + row];
      if (val.x != 0 || val.y != 0) {
        nonZeroIndexFlag[col] |= 1;
        nonZeroIndexFlag[row] |= 1;
      }
    }
  }

  auto indexBufferHost = queue.create_pinned_buffer<std::size_t>(m);
  auto indexBuffer = queue.create_device_buffer<std::size_t>(m);

  auto indexHostPtr = indexBufferHost.get();

  std::size_t mReduced = 0;

  for (std::size_t i = 0; i < m; ++i) {
    if (nonZeroIndexFlag[i]) {
      indexHostPtr[mReduced] = i;
      ++mReduced;
    }
  }

  ctx.logger().log(BIPP_LOG_LEVEL_DEBUG, "Eigensolver: removing {} coloumns / rows", m - mReduced);

  if(m == mReduced) {
    api::memcpy_2d_async(aBuffer.get(), m * sizeof(ComplexType), a, lda * sizeof(ComplexType),
                         m * sizeof(ComplexType), m, api::flag::MemcpyDeviceToDevice,
                         queue.stream());
  } else {
    api::memcpy_async(indexBuffer.get(), indexBufferHost.get(), sizeof(std::size_t) * mReduced,
                      api::flag::MemcpyHostToDevice, queue.stream());
    copy_matrix_from_indices(queue.device_prop(), queue.stream(), mReduced, indexBuffer.get(), a,
                             lda, aBuffer.get(), mReduced);
  }

  int hMeig = 0;

  const auto firstEigIndexFortran = mReduced - std::min(mReduced, nEig) + 1;
  if (b) {
    auto bBuffer = queue.create_device_buffer<ComplexType>(m * m);

    if (m == mReduced) {
      api::memcpy_2d_async(bBuffer.get(), m * sizeof(ComplexType), b, ldb * sizeof(ComplexType),
                           m * sizeof(ComplexType), m, api::flag::MemcpyDeviceToDevice,
                           queue.stream());
    } else {
      copy_matrix_from_indices(queue.device_prop(), queue.stream(), mReduced, indexBuffer.get(), b,
                               ldb, bBuffer.get(), mReduced);
    }

<<<<<<< HEAD
    // compute general eigenvalues
    eigensolver::solve(ctx, 'V', range, 'L', m, aBuffer.get(), m, bBuffer.get(), m,
                       std::numeric_limits<T>::epsilon(), std::numeric_limits<T>::max(), 1, m,
                       &hMeig, dBuffer.get());
    ctx.logger().log_matrix(BIPP_LOG_LEVEL_DEBUG, "gen. eigenvalues", hMeig, 1, dBuffer.get(),
                            hMeig);
    ctx.logger().log_matrix(BIPP_LOG_LEVEL_DEBUG, "gen. eigenvectors", m, m, aBuffer.get(), m);
  }

  if (range == 'A')
      assert(nEig == hMeig);

  if (hMeig > 1) {
    // reverse order, such that large eigenvalues are first
    reverse_1d<ScalarType>(queue, hMeig, dBuffer.get());
    reverse_2d(queue, m, hMeig, aBuffer.get(), m);
  }
=======
    eigensolver::solve(ctx, 'V', 'I', 'L', mReduced, aBuffer.get(), mReduced, bBuffer.get(),
                       mReduced, 0, 0, firstEigIndexFortran, mReduced, &hMeig, dBuffer.get());
  } else {
    eigensolver::solve(ctx, 'V', 'I', 'L', mReduced, aBuffer.get(), mReduced, 0, 0,
                       firstEigIndexFortran, mReduced, &hMeig, dBuffer.get());
  }

  const auto nEigOut = std::min<std::size_t>(hMeig, nEig);
>>>>>>> d6be9e96

  if (nEigOut < nEig) api::memset_async(d, 0, nEig * sizeof(ScalarType), queue.stream());

  if (nEigOut < nEig || m != mReduced)
    api::memset_async(v, 0, nEig * m * sizeof(ComplexType), queue.stream());

  // copy results to output
  api::memcpy_async(d, dBuffer.get() + hMeig - nEigOut, nEigOut * sizeof(ScalarType),
                    api::flag::MemcpyDeviceToDevice, queue.stream());

  if (m == mReduced) {
    api::memcpy_2d_async(v, ldv * sizeof(ComplexType), aBuffer.get() + (hMeig - nEigOut) * m,
                         m * sizeof(ComplexType), m * sizeof(ComplexType), nEigOut,
                         api::flag::MemcpyDeviceToDevice, queue.stream());
  } else {
    copy_matrix_rows_to_indices(queue.device_prop(), queue.stream(), mReduced, nEigOut,
                                indexBuffer.get(), aBuffer.get() + (hMeig - nEigOut) * mReduced,
                                mReduced, v, ldv);
  }

  ctx.logger().log_matrix(BIPP_LOG_LEVEL_DEBUG, "eigenvalues", nEig, 1, d, nEig);
  ctx.logger().log_matrix(BIPP_LOG_LEVEL_DEBUG, "eigenvectors", m, nEig, v, m);
}

template auto eigh<float>(ContextInternal& ctx, std::size_t m, std::size_t nEig,
                          const api::ComplexType<float>* a, std::size_t lda,
<<<<<<< HEAD
                          const api::ComplexType<float>* b, std::size_t ldb, const char range,
                          std::size_t* nEigOut, float* d, api::ComplexType<float>* v, std::size_t ldv) -> void;

template auto eigh<double>(ContextInternal& ctx, std::size_t m, std::size_t nEig,
                           const api::ComplexType<double>* a, std::size_t lda,
                           const api::ComplexType<double>* b, std::size_t ldb, const char range,
                           std::size_t* nEigOut, double* d, api::ComplexType<double>* v, std::size_t ldv) -> void;
=======
                          const api::ComplexType<float>* b, std::size_t ldb, float* d,
                          api::ComplexType<float>* v, std::size_t ldv) -> void;

template auto eigh<double>(ContextInternal& ctx, std::size_t m, std::size_t nEig,
                           const api::ComplexType<double>* a, std::size_t lda,
                           const api::ComplexType<double>* b, std::size_t ldb, double* d,
                           api::ComplexType<double>* v, std::size_t ldv) -> void;
>>>>>>> d6be9e96

}  // namespace gpu
}  // namespace bipp<|MERGE_RESOLUTION|>--- conflicted
+++ resolved
@@ -19,39 +19,22 @@
 
 template <typename T>
 auto eigh(ContextInternal& ctx, std::size_t m, std::size_t nEig, const api::ComplexType<T>* a,
-<<<<<<< HEAD
           std::size_t lda, const api::ComplexType<T>* b, std::size_t ldb, const char range,
-          std::size_t* nEigOut, T* d, api::ComplexType<T>* v, std::size_t ldv) -> void {
-
-=======
-          std::size_t lda, const api::ComplexType<T>* b, std::size_t ldb, T* d,
-          api::ComplexType<T>* v, std::size_t ldv) -> void {
->>>>>>> d6be9e96
+          T* d, api::ComplexType<T>* v, std::size_t ldv) -> void {
   // TODO: add fill mode
   using ComplexType = api::ComplexType<T>;
   using ScalarType = T;
   auto& queue = ctx.gpu_queue();
 
-<<<<<<< HEAD
-  auto aBuffer = queue.create_device_buffer<ComplexType>(m * m);  // Matrix A
-  auto dBuffer = queue.create_device_buffer<T>(m);                // Matrix D
-=======
   auto aBuffer = queue.create_device_buffer<ComplexType>(m * m);
   auto dBuffer = queue.create_device_buffer<T>(m);
->>>>>>> d6be9e96
 
 
-<<<<<<< HEAD
-  // compute eigenvalues
-  eigensolver::solve(ctx, 'V', range, 'L', m, aBuffer.get(), m, std::numeric_limits<T>::epsilon(),
-                     std::numeric_limits<T>::max(), 1, m, &hMeig, dBuffer.get());
-=======
   auto aHostBuffer = queue.create_pinned_buffer<ComplexType>(m * m);
   gpu::api::memcpy_2d_async(aHostBuffer.get(), m * sizeof(gpu::api::ComplexType<T>), a,
                             lda * sizeof(gpu::api::ComplexType<T>),
                             m * sizeof(gpu::api::ComplexType<T>), m,
                             gpu::api::flag::MemcpyDeviceToHost, queue.stream());
->>>>>>> d6be9e96
 
   queue.sync();
 
@@ -99,6 +82,7 @@
   int hMeig = 0;
 
   const auto firstEigIndexFortran = mReduced - std::min(mReduced, nEig) + 1;
+
   if (b) {
     auto bBuffer = queue.create_device_buffer<ComplexType>(m * m);
 
@@ -111,34 +95,14 @@
                                ldb, bBuffer.get(), mReduced);
     }
 
-<<<<<<< HEAD
-    // compute general eigenvalues
-    eigensolver::solve(ctx, 'V', range, 'L', m, aBuffer.get(), m, bBuffer.get(), m,
-                       std::numeric_limits<T>::epsilon(), std::numeric_limits<T>::max(), 1, m,
-                       &hMeig, dBuffer.get());
-    ctx.logger().log_matrix(BIPP_LOG_LEVEL_DEBUG, "gen. eigenvalues", hMeig, 1, dBuffer.get(),
-                            hMeig);
-    ctx.logger().log_matrix(BIPP_LOG_LEVEL_DEBUG, "gen. eigenvectors", m, m, aBuffer.get(), m);
-  }
-
-  if (range == 'A')
-      assert(nEig == hMeig);
-
-  if (hMeig > 1) {
-    // reverse order, such that large eigenvalues are first
-    reverse_1d<ScalarType>(queue, hMeig, dBuffer.get());
-    reverse_2d(queue, m, hMeig, aBuffer.get(), m);
-  }
-=======
-    eigensolver::solve(ctx, 'V', 'I', 'L', mReduced, aBuffer.get(), mReduced, bBuffer.get(),
+    eigensolver::solve(ctx, 'V', range, 'L', mReduced, aBuffer.get(), mReduced, bBuffer.get(),
                        mReduced, 0, 0, firstEigIndexFortran, mReduced, &hMeig, dBuffer.get());
   } else {
-    eigensolver::solve(ctx, 'V', 'I', 'L', mReduced, aBuffer.get(), mReduced, 0, 0,
+    eigensolver::solve(ctx, 'V', range, 'L', mReduced, aBuffer.get(), mReduced, 0, 0,
                        firstEigIndexFortran, mReduced, &hMeig, dBuffer.get());
   }
 
   const auto nEigOut = std::min<std::size_t>(hMeig, nEig);
->>>>>>> d6be9e96
 
   if (nEigOut < nEig) api::memset_async(d, 0, nEig * sizeof(ScalarType), queue.stream());
 
@@ -165,23 +129,13 @@
 
 template auto eigh<float>(ContextInternal& ctx, std::size_t m, std::size_t nEig,
                           const api::ComplexType<float>* a, std::size_t lda,
-<<<<<<< HEAD
                           const api::ComplexType<float>* b, std::size_t ldb, const char range,
-                          std::size_t* nEigOut, float* d, api::ComplexType<float>* v, std::size_t ldv) -> void;
+                          float* d, api::ComplexType<float>* v, std::size_t ldv) -> void;
 
 template auto eigh<double>(ContextInternal& ctx, std::size_t m, std::size_t nEig,
                            const api::ComplexType<double>* a, std::size_t lda,
                            const api::ComplexType<double>* b, std::size_t ldb, const char range,
-                           std::size_t* nEigOut, double* d, api::ComplexType<double>* v, std::size_t ldv) -> void;
-=======
-                          const api::ComplexType<float>* b, std::size_t ldb, float* d,
-                          api::ComplexType<float>* v, std::size_t ldv) -> void;
-
-template auto eigh<double>(ContextInternal& ctx, std::size_t m, std::size_t nEig,
-                           const api::ComplexType<double>* a, std::size_t lda,
-                           const api::ComplexType<double>* b, std::size_t ldb, double* d,
-                           api::ComplexType<double>* v, std::size_t ldv) -> void;
->>>>>>> d6be9e96
+                           double* d, api::ComplexType<double>* v, std::size_t ldv) -> void;
 
 }  // namespace gpu
 }  // namespace bipp