--- conflicted
+++ resolved
@@ -70,33 +70,19 @@
     center_vector<T>(queue, nAntenna_, xyz + i * ldxyz);
   }
 
-  auto g = queue.create_device_buffer<api::ComplexType<T>>(nBeam_ * nBeam_);
+  {
+    auto g = queue.create_device_buffer<api::ComplexType<T>>(nBeam_ * nBeam_);
 
-  gram_matrix<T>(*ctx_, nAntenna_, nBeam_, w, ldw, xyz, ldxyz, wl, g.get(), nBeam_);
+    gram_matrix<T>(*ctx_, nAntenna_, nBeam_, w, ldw, xyz, ldxyz, wl, g.get(), nBeam_);
 
-  std::size_t nEigOut = 0;
-  
-  char range = filter_negative_eigenvalues_ ? 'V' : 'A';
+    char range = filter_negative_eigenvalues_ ? 'V' : 'A';
 
-  // Note different order of s and g input
-  if (s)
-    eigh<T>(*ctx_, nBeam_, nEig, s, lds, g.get(), nBeam_, range, &nEigOut, d.get(), v.get(), nBeam_);
-  else
-    eigh<T>(*ctx_, nBeam_, nEig, g.get(), nBeam_, nullptr, 0, range, &nEigOut, d.get(), v.get(), nBeam_);
-
-  if (not filter_negative_eigenvalues_)
-      assert (nEig == nEigOut);
-
-<<<<<<< HEAD
-=======
-    std::size_t nEigOut = 0;
     // Note different order of s and g input
     if (s)
-      eigh<T>(*ctx_, nBeam_, nEig, s, lds, g.get(), nBeam_, d.get(), v.get(), nBeam_);
+      eigh<T>(*ctx_, nBeam_, nEig, s, lds, g.get(), nBeam_, range, d.get(), v.get(), nBeam_);
     else
-      eigh<T>(*ctx_, nBeam_, nEig, g.get(), nBeam_, nullptr, 0, d.get(), v.get(), nBeam_);
+      eigh<T>(*ctx_, nBeam_, nEig, g.get(), nBeam_, nullptr, 0, range, d.get(), v.get(), nBeam_);
   }
->>>>>>> d6be9e96
 
   auto DBufferHost = queue.create_pinned_buffer<T>(nEig);
   auto DFilteredBufferHost = queue.create_host_buffer<T>(nEig);
