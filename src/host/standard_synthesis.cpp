#include "host/standard_synthesis.hpp"

#include <algorithm>
#include <complex>
#include <limits>
#include <cassert>

#include "bipp/bipp.h"
#include "bipp/config.h"
#include "context_internal.hpp"
#include "host/blas_api.hpp"
#include "host/eigensolver.hpp"
#include "host/gram_matrix.hpp"
#include "host/kernels/apply_filter.hpp"
#include "host/kernels/gemmexp.hpp"
#include "host/kernels/interval_indices.hpp"
#include "memory/allocator.hpp"
#include "memory/buffer.hpp"

namespace bipp {
namespace host {

template <typename T>
static auto center_vector(std::size_t n, const T* __restrict__ in, T* __restrict__ out) -> void {
  T mean = 0;
  for (std::size_t i = 0; i < n; ++i) {
    mean += in[i];
  }
  mean /= n;
  for (std::size_t i = 0; i < n; ++i) {
    out[i] = in[i] - mean;
  }
}

template <typename T>
StandardSynthesis<T>::StandardSynthesis(std::shared_ptr<ContextInternal> ctx, std::size_t nAntenna,
                                        std::size_t nBeam, std::size_t nIntervals,
                                        std::size_t nFilter, const BippFilter* filter,
                                        std::size_t nPixel, const T* pixelX, const T* pixelY,
                                        const T* pixelZ, const bool filter_negative_eigenvalues)
    : ctx_(std::move(ctx)),
      nIntervals_(nIntervals),
      nFilter_(nFilter),
      nPixel_(nPixel),
      nAntenna_(nAntenna),
      nBeam_(nBeam),
      filter_negative_eigenvalues_(filter_negative_eigenvalues)
{
  filter_ = Buffer<BippFilter>(ctx_->host_alloc(), nFilter_);
  std::memcpy(filter_.get(), filter, sizeof(BippFilter) * nFilter_);
  pixelX_ = Buffer<T>(ctx_->host_alloc(), nPixel_);
  std::memcpy(pixelX_.get(), pixelX, sizeof(T) * nPixel_);
  pixelY_ = Buffer<T>(ctx_->host_alloc(), nPixel_);
  std::memcpy(pixelY_.get(), pixelY, sizeof(T) * nPixel_);
  pixelZ_ = Buffer<T>(ctx_->host_alloc(), nPixel_);
  std::memcpy(pixelZ_.get(), pixelZ, sizeof(T) * nPixel_);

  img_ = Buffer<T>(ctx_->host_alloc(), nPixel_ * nIntervals_ * nFilter_);
  std::memset(img_.get(), 0, nPixel_ * nIntervals_ * nFilter_ * sizeof(T));
}

template <typename T>
auto StandardSynthesis<T>::collect(std::size_t nEig, T wl, const T* intervals,
                                   std::size_t ldIntervals, const std::complex<T>* s,
                                   std::size_t lds, const std::complex<T>* w, std::size_t ldw,
                                   const T* xyz, std::size_t ldxyz, const std::size_t nz_vis) -> void {

  auto v = Buffer<std::complex<T>>(ctx_->host_alloc(), nBeam_ * nEig);
  auto vUnbeam = Buffer<std::complex<T>>(ctx_->host_alloc(), nAntenna_ * nEig);
  auto unlayeredStats = Buffer<T>(ctx_->host_alloc(), nPixel_ * nEig);
  auto d = Buffer<T>(ctx_->host_alloc(), nEig);
  auto dFiltered = Buffer<T>(ctx_->host_alloc(), nEig);

  // Center coordinates for much better performance of cos / sin
  auto xyzCentered = Buffer<T>(ctx_->host_alloc(), 3 * nAntenna_);
  center_vector(nAntenna_, xyz, xyzCentered.get());
  center_vector(nAntenna_, xyz + ldxyz, xyzCentered.get() + nAntenna_);
  center_vector(nAntenna_, xyz + 2 * ldxyz, xyzCentered.get() + 2 * nAntenna_);


  auto g = Buffer<std::complex<T>>(ctx_->host_alloc(), nBeam_ * nBeam_);

<<<<<<< HEAD
  gram_matrix<T>(*ctx_, nAntenna_, nBeam_, w, ldw, xyzCentered.get(), nAntenna_, wl, g.get(),
                 nBeam_);

  std::size_t nEigOut = 0;

  char range = filter_negative_eigenvalues_ ? 'V' : 'A';

  // Note different order of s and g input
  if (s)
    eigh<T>(*ctx_, nBeam_, nEig, s, lds, g.get(), nBeam_, range, &nEigOut, d.get(), v.get(), nBeam_);
  else {
    eigh<T>(*ctx_, nBeam_, nEig, g.get(), nBeam_, nullptr, 0, range, &nEigOut, d.get(), v.get(), nBeam_);
=======
    // Note different order of s and g input
    if (s)
      eigh<T>(*ctx_, nBeam_, nEig, s, lds, g.get(), nBeam_, d.get(), v.get(), nBeam_);
    else {
      eigh<T>(*ctx_, nBeam_, nEig, g.get(), nBeam_, nullptr, 0, d.get(), v.get(), nBeam_);
    }
>>>>>>> 2aa5cf75
  }

  if (not filter_negative_eigenvalues_)
      assert(nEig == nEigOut);

  blas::gemm(CblasColMajor, CblasNoTrans, CblasNoTrans, nAntenna_, nEig, nBeam_, {1, 0}, w, ldw,
             v.get(), nBeam_, {0, 0}, vUnbeam.get(), nAntenna_);

  T alpha = 2.0 * M_PI / wl;

  gemmexp(nEig, nPixel_, nAntenna_, alpha, vUnbeam.get(), nAntenna_, xyzCentered.get(), nAntenna_,
          pixelX_.get(), pixelY_.get(), pixelZ_.get(), unlayeredStats.get(), nPixel_);
  ctx_->logger().log_matrix(BIPP_LOG_LEVEL_DEBUG, "gemmexp", nPixel_, nEig, unlayeredStats.get(),
                            nPixel_);

  // cluster eigenvalues / vectors based on invervals
  for (std::size_t idxFilter = 0; idxFilter < nFilter_; ++idxFilter) {
    apply_filter(filter_.get()[idxFilter], nEig, d.get(), dFiltered.get());
    for (std::size_t idxInt = 0; idxInt < nIntervals_; ++idxInt) {
      std::size_t start, size;
      std::tie(start, size) = find_interval_indices<T>(
          nEig, d.get(), intervals[idxInt * ldIntervals], intervals[idxInt * ldIntervals + 1]);

      auto imgCurrent = img_.get() + (idxFilter * nIntervals_ + idxInt) * nPixel_;
      for (std::size_t idxEig = start; idxEig < start + size; ++idxEig) {
        const auto scale = nz_vis > 0 ? dFiltered.get()[idxEig] / nz_vis : dFiltered.get()[idxEig];
        auto unlayeredStatsCurrent = unlayeredStats.get() + nPixel_ * idxEig;

        constexpr auto maxInt = static_cast<std::size_t>(std::numeric_limits<int>::max());

        ctx_->logger().log(BIPP_LOG_LEVEL_DEBUG,
                           "Assigning eigenvalue {} (filtered {}) to inverval [{}, {}]",
                           *(d.get() + idxEig), scale, intervals[idxInt * ldIntervals],
                           intervals[idxInt * ldIntervals + 1]);

        for (std::size_t idxPix = 0; idxPix < nPixel_; idxPix += maxInt) {
          const auto nPixBlock = std::min(nPixel_ - idxPix, maxInt);
          blas::axpy(nPixBlock, scale, unlayeredStatsCurrent + idxPix, 1, imgCurrent + idxPix, 1);
        }
      }
    }
  }
}

template <typename T>
auto StandardSynthesis<T>::get(BippFilter f, T* out, std::size_t ld) -> void {
  std::size_t index = nFilter_;
  const BippFilter* filterPtr = filter_.get();
  for (std::size_t i = 0; i < nFilter_; ++i) {
    if (filterPtr[i] == f) {
      index = i;
      break;
    }
  }
  if (index == nFilter_) throw InvalidParameterError();

  for (std::size_t i = 0; i < nIntervals_; ++i) {
    std::memcpy(out + i * ld, img_.get() + index * nIntervals_ * nPixel_ + i * nPixel_,
                sizeof(T) * nPixel_);
    ctx_->logger().log_matrix(BIPP_LOG_LEVEL_DEBUG, "image output", nPixel_, 1, out + i * ld,
                              nPixel_);
  }
}

template class StandardSynthesis<double>;

template class StandardSynthesis<float>;

}  // namespace host
}  // namespace bipp<|MERGE_RESOLUTION|>--- conflicted
+++ resolved
@@ -80,27 +80,13 @@
 
   auto g = Buffer<std::complex<T>>(ctx_->host_alloc(), nBeam_ * nBeam_);
 
-<<<<<<< HEAD
-  gram_matrix<T>(*ctx_, nAntenna_, nBeam_, w, ldw, xyzCentered.get(), nAntenna_, wl, g.get(),
-                 nBeam_);
-
-  std::size_t nEigOut = 0;
-
   char range = filter_negative_eigenvalues_ ? 'V' : 'A';
 
   // Note different order of s and g input
   if (s)
-    eigh<T>(*ctx_, nBeam_, nEig, s, lds, g.get(), nBeam_, range, &nEigOut, d.get(), v.get(), nBeam_);
+    eigh<T>(*ctx_, nBeam_, nEig, s, lds, g.get(), nBeam_, range, d.get(), v.get(), nBeam_);
   else {
-    eigh<T>(*ctx_, nBeam_, nEig, g.get(), nBeam_, nullptr, 0, range, &nEigOut, d.get(), v.get(), nBeam_);
-=======
-    // Note different order of s and g input
-    if (s)
-      eigh<T>(*ctx_, nBeam_, nEig, s, lds, g.get(), nBeam_, d.get(), v.get(), nBeam_);
-    else {
-      eigh<T>(*ctx_, nBeam_, nEig, g.get(), nBeam_, nullptr, 0, d.get(), v.get(), nBeam_);
-    }
->>>>>>> 2aa5cf75
+    eigh<T>(*ctx_, nBeam_, nEig, g.get(), nBeam_, nullptr, 0, range, d.get(), v.get(), nBeam_);
   }
 
   if (not filter_negative_eigenvalues_)
