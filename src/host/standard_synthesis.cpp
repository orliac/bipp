#include "host/standard_synthesis.hpp"

#include <algorithm>
#include <complex>
#include <limits>
#include <cassert>

#include "bipp/bipp.h"
#include "bipp/config.h"
#include "context_internal.hpp"
#include "host/blas_api.hpp"
#include "host/eigensolver.hpp"
#include "host/gram_matrix.hpp"
#include "host/kernels/apply_filter.hpp"
#include "host/kernels/gemmexp.hpp"
#include "host/kernels/interval_indices.hpp"
#include "memory/allocator.hpp"
#include "memory/buffer.hpp"

namespace bipp {
namespace host {

template <typename T>
static auto center_vector(std::size_t n, const T* __restrict__ in, T* __restrict__ out) -> void {
  T mean = 0;
  for (std::size_t i = 0; i < n; ++i) {
    mean += in[i];
  }
  mean /= n;
  for (std::size_t i = 0; i < n; ++i) {
    out[i] = in[i] - mean;
  }
}

template <typename T>
StandardSynthesis<T>::StandardSynthesis(std::shared_ptr<ContextInternal> ctx, std::size_t nAntenna,
                                        std::size_t nBeam, std::size_t nIntervals,
                                        std::size_t nFilter, const BippFilter* filter,
                                        std::size_t nPixel, const T* pixelX, const T* pixelY,
                                        const T* pixelZ, const bool filter_negative_eigenvalues)
    : ctx_(std::move(ctx)),
      nIntervals_(nIntervals),
      nFilter_(nFilter),
      nPixel_(nPixel),
      nAntenna_(nAntenna),
      nBeam_(nBeam),
      filter_negative_eigenvalues_(filter_negative_eigenvalues)
{
  filter_ = Buffer<BippFilter>(ctx_->host_alloc(), nFilter_);
  std::memcpy(filter_.get(), filter, sizeof(BippFilter) * nFilter_);
  pixelX_ = Buffer<T>(ctx_->host_alloc(), nPixel_);
  std::memcpy(pixelX_.get(), pixelX, sizeof(T) * nPixel_);
  pixelY_ = Buffer<T>(ctx_->host_alloc(), nPixel_);
  std::memcpy(pixelY_.get(), pixelY, sizeof(T) * nPixel_);
  pixelZ_ = Buffer<T>(ctx_->host_alloc(), nPixel_);
  std::memcpy(pixelZ_.get(), pixelZ, sizeof(T) * nPixel_);

  img_ = Buffer<T>(ctx_->host_alloc(), nPixel_ * nIntervals_ * nFilter_);
  std::memset(img_.get(), 0, nPixel_ * nIntervals_ * nFilter_ * sizeof(T));
}

template <typename T>
auto StandardSynthesis<T>::collect(std::size_t nEig, T wl, const T* intervals,
                                   std::size_t ldIntervals, const std::complex<T>* s,
                                   std::size_t lds, const std::complex<T>* w, std::size_t ldw,
                                   const T* xyz, std::size_t ldxyz, const std::size_t nz_vis) -> void {

  auto v = Buffer<std::complex<T>>(ctx_->host_alloc(), nBeam_ * nEig);
  auto vUnbeam = Buffer<std::complex<T>>(ctx_->host_alloc(), nAntenna_ * nEig);
  auto unlayeredStats = Buffer<T>(ctx_->host_alloc(), nPixel_ * nEig);
  auto d = Buffer<T>(ctx_->host_alloc(), nEig);
  auto dFiltered = Buffer<T>(ctx_->host_alloc(), nEig);

  // Center coordinates for much better performance of cos / sin
  auto xyzCentered = Buffer<T>(ctx_->host_alloc(), 3 * nAntenna_);
  center_vector(nAntenna_, xyz, xyzCentered.get());
  center_vector(nAntenna_, xyz + ldxyz, xyzCentered.get() + nAntenna_);
  center_vector(nAntenna_, xyz + 2 * ldxyz, xyzCentered.get() + 2 * nAntenna_);


  auto g = Buffer<std::complex<T>>(ctx_->host_alloc(), nBeam_ * nBeam_);

<<<<<<< HEAD
  gram_matrix<T>(*ctx_, nAntenna_, nBeam_, w, ldw, xyzCentered.get(), nAntenna_, wl, g.get(),
                 nBeam_);

  std::size_t nEigOut = 0;

  char range = filter_negative_eigenvalues_ ? 'V' : 'A';

  // Note different order of s and g input
  if (s)
    eigh<T>(*ctx_, nBeam_, nEig, s, lds, g.get(), nBeam_, range, &nEigOut, d.get(), v.get(), nBeam_);
  else {
    eigh<T>(*ctx_, nBeam_, nEig, g.get(), nBeam_, nullptr, 0, range, &nEigOut, d.get(), v.get(), nBeam_);
=======
    // Note different order of s and g input
    if (s)
      eigh<T>(*ctx_, nBeam_, nEig, s, lds, g.get(), nBeam_, d.get(), v.get(), nBeam_);
    else {
      eigh<T>(*ctx_, nBeam_, nEig, g.get(), nBeam_, nullptr, 0, d.get(), v.get(), nBeam_);
    }
>>>>>>> d6be9e96
  }

  if (not filter_negative_eigenvalues_)
      assert(nEig == nEigOut);

  blas::gemm(CblasColMajor, CblasNoTrans, CblasNoTrans, nAntenna_, nEig, nBeam_, {1, 0}, w, ldw,
             v.get(), nBeam_, {0, 0}, vUnbeam.get(), nAntenna_);

  T alpha = 2.0 * M_PI / wl;

  gemmexp(nEig, nPixel_, nAntenna_, alpha, vUnbeam.get(), nAntenna_, xyzCentered.get(), nAntenna_,
          pixelX_.get(), pixelY_.get(), pixelZ_.get(), unlayeredStats.get(), nPixel_);
  ctx_->logger().log_matrix(BIPP_LOG_LEVEL_DEBUG, "gemmexp", nPixel_, nEig, unlayeredStats.get(),
                            nPixel_);

  // cluster eigenvalues / vectors based on invervals
  for (std::size_t idxFilter = 0; idxFilter < nFilter_; ++idxFilter) {
    apply_filter(filter_.get()[idxFilter], nEig, d.get(), dFiltered.get());
    for (std::size_t idxInt = 0; idxInt < nIntervals_; ++idxInt) {
      std::size_t start, size;
      std::tie(start, size) = find_interval_indices<T>(
          nEig, d.get(), intervals[idxInt * ldIntervals], intervals[idxInt * ldIntervals + 1]);

      auto imgCurrent = img_.get() + (idxFilter * nIntervals_ + idxInt) * nPixel_;
      for (std::size_t idxEig = start; idxEig < start + size; ++idxEig) {
        const auto scale = nz_vis > 0 ? dFiltered.get()[idxEig] / nz_vis : dFiltered.get()[idxEig];
        auto unlayeredStatsCurrent = unlayeredStats.get() + nPixel_ * idxEig;

        constexpr auto maxInt = static_cast<std::size_t>(std::numeric_limits<int>::max());

        ctx_->logger().log(BIPP_LOG_LEVEL_DEBUG,
                           "Assigning eigenvalue {} (filtered {}) to inverval [{}, {}]",
                           *(d.get() + idxEig), scale, intervals[idxInt * ldIntervals],
                           intervals[idxInt * ldIntervals + 1]);

        for (std::size_t idxPix = 0; idxPix < nPixel_; idxPix += maxInt) {
          const auto nPixBlock = std::min(nPixel_ - idxPix, maxInt);
          blas::axpy(nPixBlock, scale, unlayeredStatsCurrent + idxPix, 1, imgCurrent + idxPix, 1);
        }
      }
    }
  }
}

template <typename T>
auto StandardSynthesis<T>::get(BippFilter f, T* out, std::size_t ld) -> void {
  std::size_t index = nFilter_;
  const BippFilter* filterPtr = filter_.get();
  for (std::size_t i = 0; i < nFilter_; ++i) {
    if (filterPtr[i] == f) {
      index = i;
      break;
    }
  }
  if (index == nFilter_) throw InvalidParameterError();

  for (std::size_t i = 0; i < nIntervals_; ++i) {
    std::memcpy(out + i * ld, img_.get() + index * nIntervals_ * nPixel_ + i * nPixel_,
                sizeof(T) * nPixel_);
    ctx_->logger().log_matrix(BIPP_LOG_LEVEL_DEBUG, "image output", nPixel_, 1, out + i * ld,
                              nPixel_);
  }
}

template class StandardSynthesis<double>;

template class StandardSynthesis<float>;

}  // namespace host
}  // namespace bipp<|MERGE_RESOLUTION|>--- conflicted
+++ resolved
@@ -77,34 +77,21 @@
   center_vector(nAntenna_, xyz + ldxyz, xyzCentered.get() + nAntenna_);
   center_vector(nAntenna_, xyz + 2 * ldxyz, xyzCentered.get() + 2 * nAntenna_);
 
+  {
+    auto g = Buffer<std::complex<T>>(ctx_->host_alloc(), nBeam_ * nBeam_);
 
-  auto g = Buffer<std::complex<T>>(ctx_->host_alloc(), nBeam_ * nBeam_);
+    gram_matrix<T>(*ctx_, nAntenna_, nBeam_, w, ldw, xyzCentered.get(), nAntenna_, wl, g.get(),
+                   nBeam_);
 
-<<<<<<< HEAD
-  gram_matrix<T>(*ctx_, nAntenna_, nBeam_, w, ldw, xyzCentered.get(), nAntenna_, wl, g.get(),
-                 nBeam_);
+    char range = filter_negative_eigenvalues_ ? 'V' : 'A';
 
-  std::size_t nEigOut = 0;
-
-  char range = filter_negative_eigenvalues_ ? 'V' : 'A';
-
-  // Note different order of s and g input
-  if (s)
-    eigh<T>(*ctx_, nBeam_, nEig, s, lds, g.get(), nBeam_, range, &nEigOut, d.get(), v.get(), nBeam_);
-  else {
-    eigh<T>(*ctx_, nBeam_, nEig, g.get(), nBeam_, nullptr, 0, range, &nEigOut, d.get(), v.get(), nBeam_);
-=======
     // Note different order of s and g input
     if (s)
-      eigh<T>(*ctx_, nBeam_, nEig, s, lds, g.get(), nBeam_, d.get(), v.get(), nBeam_);
+      eigh<T>(*ctx_, nBeam_, nEig, s, lds, g.get(), nBeam_, range, d.get(), v.get(), nBeam_);
     else {
-      eigh<T>(*ctx_, nBeam_, nEig, g.get(), nBeam_, nullptr, 0, d.get(), v.get(), nBeam_);
+      eigh<T>(*ctx_, nBeam_, nEig, g.get(), nBeam_, nullptr, 0, range, d.get(), v.get(), nBeam_);
     }
->>>>>>> d6be9e96
   }
-
-  if (not filter_negative_eigenvalues_)
-      assert(nEig == nEigOut);
 
   blas::gemm(CblasColMajor, CblasNoTrans, CblasNoTrans, nAntenna_, nEig, nBeam_, {1, 0}, w, ldw,
              v.get(), nBeam_, {0, 0}, vUnbeam.get(), nAntenna_);
