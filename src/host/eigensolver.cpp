#include "host/eigensolver.hpp"

#include <algorithm>
#include <complex>
#include <cstddef>
#include <cstring>
#include <limits>
#include <memory>
#include <utility>
#include <cassert>
#include "bipp/bipp.h"
#include "bipp/config.h"
#include "context_internal.hpp"
#include "host/blas_api.hpp"
#include "host/lapack_api.hpp"
#include "memory/allocator.hpp"
#include "memory/buffer.hpp"

namespace bipp {
namespace host {

template <typename T>
static auto copy_lower_triangle_at_indices(std::size_t m, const std::vector<std::size_t>& indices,
                                           const T* a, std::size_t lda, T* b, std::size_t ldb) {
  const std::size_t mReduced = indices.size();
  if (mReduced == m) {
    for (std::size_t col = 0; col < mReduced; ++col) {
      std::memcpy(b + col * ldb + col, a + col * lda + col, (mReduced - col) * sizeof(T));
    }
  } else {
    for (std::size_t col = 0; col < mReduced; ++col) {
      const auto colIdx = indices[col];
      for (std::size_t row = col; row < mReduced; ++row) {
        const auto rowIdx = indices[row];
        b[col * mReduced + row] = a[colIdx * lda + rowIdx];
      }
    }
  }
}

template <typename T>
auto eigh(ContextInternal& ctx, std::size_t m, std::size_t nEig, const std::complex<T>* a,
<<<<<<< HEAD
          std::size_t lda, const std::complex<T>* b, std::size_t ldb, const char range,
          std::size_t* nEigOut, T* d, std::complex<T>* v, std::size_t ldv) -> void {
  // copy input into buffer since eigensolver will overwrite
=======
          std::size_t lda, const std::complex<T>* b, std::size_t ldb, T* d, std::complex<T>* v,
          std::size_t ldv) -> void {
>>>>>>> 2aa5cf75
  auto bufferA = Buffer<std::complex<T>>(ctx.host_alloc(), m * m);
  auto bufferV = Buffer<std::complex<T>>(ctx.host_alloc(), m * m);
  auto bufferD = Buffer<T>(ctx.host_alloc(), m);
  auto bufferIfail = Buffer<int>(ctx.host_alloc(), m);
  std::complex<T>* aReduced = bufferA.get();

  std::vector<std::size_t> indices;
  indices.reserve(m);

<<<<<<< HEAD
  int hMeig = 0;

  if (lapack::eigh_solve(LapackeLayout::COL_MAJOR, 'V', range, 'L', m, bufferA.get(), m,
                         std::numeric_limits<T>::epsilon(), std::numeric_limits<T>::max(), 0, m - 1,
                         &hMeig, bufferD.get(), bufferV.get(), m, bufferIfail.get())) {
    throw EigensolverError();
=======
  // find indices of working coloumns
  for (std::size_t col = 0; col < m; ++col) {
    std::complex<T> sum(0, 0);
    for (std::size_t row = col; row < m; ++row) {
      sum += a[col * lda + row];
    }
    if (sum.real() * sum.real() + sum.imag() * sum.imag() > 1e-8) indices.push_back(col);
>>>>>>> 2aa5cf75
  }

  const std::size_t mReduced = indices.size();


  // copy lower triangle into buffer
  copy_lower_triangle_at_indices(m, indices, a, lda, aReduced, mReduced);

  const auto firstEigIndexFortran = mReduced - std::min(mReduced, nEig) + 1;

  int hMeig = 0;
  if (b) {
    auto bufferB = Buffer<std::complex<T>>(ctx.host_alloc(), m * m);
    std::complex<T>* bReduced = bufferB.get();

    copy_lower_triangle_at_indices(m, indices, b, ldb, bReduced, mReduced);

<<<<<<< HEAD
    if (lapack::eigh_solve(LapackeLayout::COL_MAJOR, 1, 'V', range, 'L', m, bufferA.get(), m,
                           bufferB.get(), m, std::numeric_limits<T>::epsilon(),
                           std::numeric_limits<T>::max(), 0, m - 1, &hMeig, bufferD.get(),
                           bufferV.get(), m, bufferIfail.get())) {
=======
    if (lapack::eigh_solve(LapackeLayout::COL_MAJOR, 1, 'V', 'I', 'L', mReduced, aReduced, mReduced,
                           bReduced, mReduced, 0, 0, firstEigIndexFortran, mReduced,
                           &hMeig, bufferD.get(), bufferV.get(), mReduced, bufferIfail.get())) {
      throw EigensolverError();
    }
  } else {
    if (lapack::eigh_solve(LapackeLayout::COL_MAJOR, 'V', 'I', 'L', mReduced, aReduced, mReduced, 0,
                           0, firstEigIndexFortran, mReduced, &hMeig, bufferD.get(),
                           bufferV.get(), mReduced, bufferIfail.get())) {
>>>>>>> 2aa5cf75
      throw EigensolverError();
    }
  }

<<<<<<< HEAD
  if (range == 'A')
      assert(nEig == hMeig);

  // reorder into descending order. At most nEig eigenvalues / eigenvectors
  for (std::size_t i = 0; i < std::min<std::size_t>(hMeig, nEig); ++i) {
    d[i] = bufferPtrD[hMeig - i - 1];
    std::memcpy(v + i * ldv, bufferPtrV + (hMeig - i - 1) * m, m * sizeof(std::complex<T>));
=======
  const auto nEigOut = std::min<std::size_t>(hMeig, nEig);

  auto bufferPtrD = bufferD.get();
  auto bufferPtrV = bufferV.get();

  std::memset(d, 0, nEig * sizeof(T));
  for (std::size_t col = 0; col < nEig; ++col) {
    std::memset(v + col * ldv, 0, m * sizeof(std::complex<T>));
>>>>>>> 2aa5cf75
  }


  // copy in reverse order into output and pad to full size
  for (std::size_t col = 0; col < nEigOut; ++col) {
    d[col] = bufferPtrD[hMeig - col - 1];
  }

  if (mReduced == m) {
    for (std::size_t col = 0; col < nEigOut; ++col) {
      std::memcpy(v + col * ldv, bufferPtrV + (hMeig - col - 1) * m, m * sizeof(std::complex<T>));
    }
  } else {
    for (std::size_t col = 0; col < nEigOut; ++col) {
      const auto colPtr = bufferPtrV + (hMeig - col - 1) * mReduced;
      for (std::size_t row = 0; row < mReduced; ++row) {
        v[col * ldv + indices[row]] = colPtr[row];
      }
    }
  }

  ctx.logger().log_matrix(BIPP_LOG_LEVEL_DEBUG, "eigenvalues", nEig, 1, d, nEig);
  ctx.logger().log_matrix(BIPP_LOG_LEVEL_DEBUG, "eigenvectors", m, nEig, v, m);
}

template auto eigh<float>(ContextInternal& ctx, std::size_t m, std::size_t nEig,
                          const std::complex<float>* a, std::size_t lda,
<<<<<<< HEAD
                          const std::complex<float>* b, std::size_t ldb, const char range,
                          std::size_t* nEigOut, float* d, std::complex<float>* v, std::size_t ldv) -> void;

template auto eigh<double>(ContextInternal& ctx, std::size_t m, std::size_t nEig,
                           const std::complex<double>* a, std::size_t lda,
                           const std::complex<double>* b, std::size_t ldb, const char range,
                           std::size_t* nEigOut, double* d, std::complex<double>* v, std::size_t ldv) -> void;
=======
                          const std::complex<float>* b, std::size_t ldb, float* d,
                          std::complex<float>* v, std::size_t ldv) -> void;

template auto eigh<double>(ContextInternal& ctx, std::size_t m, std::size_t nEig,
                           const std::complex<double>* a, std::size_t lda,
                           const std::complex<double>* b, std::size_t ldb, double* d,
                           std::complex<double>* v, std::size_t ldv) -> void;
>>>>>>> 2aa5cf75
}  // namespace host
}  // namespace bipp<|MERGE_RESOLUTION|>--- conflicted
+++ resolved
@@ -40,14 +40,8 @@
 
 template <typename T>
 auto eigh(ContextInternal& ctx, std::size_t m, std::size_t nEig, const std::complex<T>* a,
-<<<<<<< HEAD
           std::size_t lda, const std::complex<T>* b, std::size_t ldb, const char range,
-          std::size_t* nEigOut, T* d, std::complex<T>* v, std::size_t ldv) -> void {
-  // copy input into buffer since eigensolver will overwrite
-=======
-          std::size_t lda, const std::complex<T>* b, std::size_t ldb, T* d, std::complex<T>* v,
-          std::size_t ldv) -> void {
->>>>>>> 2aa5cf75
+          T* d, std::complex<T>* v, std::size_t ldv) -> void {
   auto bufferA = Buffer<std::complex<T>>(ctx.host_alloc(), m * m);
   auto bufferV = Buffer<std::complex<T>>(ctx.host_alloc(), m * m);
   auto bufferD = Buffer<T>(ctx.host_alloc(), m);
@@ -57,14 +51,6 @@
   std::vector<std::size_t> indices;
   indices.reserve(m);
 
-<<<<<<< HEAD
-  int hMeig = 0;
-
-  if (lapack::eigh_solve(LapackeLayout::COL_MAJOR, 'V', range, 'L', m, bufferA.get(), m,
-                         std::numeric_limits<T>::epsilon(), std::numeric_limits<T>::max(), 0, m - 1,
-                         &hMeig, bufferD.get(), bufferV.get(), m, bufferIfail.get())) {
-    throw EigensolverError();
-=======
   // find indices of working coloumns
   for (std::size_t col = 0; col < m; ++col) {
     std::complex<T> sum(0, 0);
@@ -72,11 +58,13 @@
       sum += a[col * lda + row];
     }
     if (sum.real() * sum.real() + sum.imag() * sum.imag() > 1e-8) indices.push_back(col);
->>>>>>> 2aa5cf75
   }
 
   const std::size_t mReduced = indices.size();
 
+  //TODO(EO): check switch from 'V' -> 'I'
+  if (range == 'V')
+      range = 'I'
 
   // copy lower triangle into buffer
   copy_lower_triangle_at_indices(m, indices, a, lda, aReduced, mReduced);
@@ -90,35 +78,19 @@
 
     copy_lower_triangle_at_indices(m, indices, b, ldb, bReduced, mReduced);
 
-<<<<<<< HEAD
-    if (lapack::eigh_solve(LapackeLayout::COL_MAJOR, 1, 'V', range, 'L', m, bufferA.get(), m,
-                           bufferB.get(), m, std::numeric_limits<T>::epsilon(),
-                           std::numeric_limits<T>::max(), 0, m - 1, &hMeig, bufferD.get(),
-                           bufferV.get(), m, bufferIfail.get())) {
-=======
-    if (lapack::eigh_solve(LapackeLayout::COL_MAJOR, 1, 'V', 'I', 'L', mReduced, aReduced, mReduced,
+    if (lapack::eigh_solve(LapackeLayout::COL_MAJOR, 1, 'V', range, 'L', mReduced, aReduced, mReduced,
                            bReduced, mReduced, 0, 0, firstEigIndexFortran, mReduced,
                            &hMeig, bufferD.get(), bufferV.get(), mReduced, bufferIfail.get())) {
       throw EigensolverError();
     }
   } else {
-    if (lapack::eigh_solve(LapackeLayout::COL_MAJOR, 'V', 'I', 'L', mReduced, aReduced, mReduced, 0,
+    if (lapack::eigh_solve(LapackeLayout::COL_MAJOR, 'V', range, 'L', mReduced, aReduced, mReduced, 0,
                            0, firstEigIndexFortran, mReduced, &hMeig, bufferD.get(),
                            bufferV.get(), mReduced, bufferIfail.get())) {
->>>>>>> 2aa5cf75
       throw EigensolverError();
     }
   }
 
-<<<<<<< HEAD
-  if (range == 'A')
-      assert(nEig == hMeig);
-
-  // reorder into descending order. At most nEig eigenvalues / eigenvectors
-  for (std::size_t i = 0; i < std::min<std::size_t>(hMeig, nEig); ++i) {
-    d[i] = bufferPtrD[hMeig - i - 1];
-    std::memcpy(v + i * ldv, bufferPtrV + (hMeig - i - 1) * m, m * sizeof(std::complex<T>));
-=======
   const auto nEigOut = std::min<std::size_t>(hMeig, nEig);
 
   auto bufferPtrD = bufferD.get();
@@ -127,9 +99,7 @@
   std::memset(d, 0, nEig * sizeof(T));
   for (std::size_t col = 0; col < nEig; ++col) {
     std::memset(v + col * ldv, 0, m * sizeof(std::complex<T>));
->>>>>>> 2aa5cf75
   }
-
 
   // copy in reverse order into output and pad to full size
   for (std::size_t col = 0; col < nEigOut; ++col) {
@@ -155,22 +125,12 @@
 
 template auto eigh<float>(ContextInternal& ctx, std::size_t m, std::size_t nEig,
                           const std::complex<float>* a, std::size_t lda,
-<<<<<<< HEAD
-                          const std::complex<float>* b, std::size_t ldb, const char range,
-                          std::size_t* nEigOut, float* d, std::complex<float>* v, std::size_t ldv) -> void;
+                          const std::complex<float>* b, std::size_t ldb, const char range, 
+                          float* d, std::complex<float>* v, std::size_t ldv) -> void;
 
 template auto eigh<double>(ContextInternal& ctx, std::size_t m, std::size_t nEig,
                            const std::complex<double>* a, std::size_t lda,
                            const std::complex<double>* b, std::size_t ldb, const char range,
-                           std::size_t* nEigOut, double* d, std::complex<double>* v, std::size_t ldv) -> void;
-=======
-                          const std::complex<float>* b, std::size_t ldb, float* d,
-                          std::complex<float>* v, std::size_t ldv) -> void;
-
-template auto eigh<double>(ContextInternal& ctx, std::size_t m, std::size_t nEig,
-                           const std::complex<double>* a, std::size_t lda,
-                           const std::complex<double>* b, std::size_t ldb, double* d,
-                           std::complex<double>* v, std::size_t ldv) -> void;
->>>>>>> 2aa5cf75
+                           double* d, std::complex<double>* v, std::size_t ldv) -> void;
 }  // namespace host
 }  // namespace bipp